import asyncio
import logging
import ssl
import time
import traceback
from ipaddress import IPv6Address, ip_address, ip_network, IPv4Network, IPv6Network
from pathlib import Path
from secrets import token_bytes
from typing import Any, Callable, Dict, List, Optional, Union, Set, Tuple

from aiohttp import ClientSession, ClientTimeout, ServerDisconnectedError, WSCloseCode, client_exceptions, web
from aiohttp.web_app import Application
from aiohttp.web_runner import TCPSite
from cryptography import x509
from cryptography.hazmat.backends import default_backend
from cryptography.hazmat.primitives import hashes, serialization

from chia.protocols.protocol_message_types import ProtocolMessageTypes
from chia.protocols.protocol_state_machine import message_requires_reply
from chia.protocols.protocol_timing import INVALID_PROTOCOL_BAN_SECONDS, API_EXCEPTION_BAN_SECONDS
from chia.protocols.shared_protocol import protocol_version
from chia.server.introducer_peers import IntroducerPeers
from chia.server.outbound_message import Message, NodeType
from chia.server.ssl_context import private_ssl_paths, public_ssl_paths
from chia.server.ws_connection import WSChiaConnection
from chia.types.blockchain_format.sized_bytes import bytes32
from chia.types.peer_info import PeerInfo
from chia.util.errors import Err, ProtocolError
from chia.util.ints import uint16
from chia.util.network import is_localhost, is_in_network
from chia.util.ssl_check import verify_ssl_certs_and_keys


def ssl_context_for_server(
    ca_cert: Path,
    ca_key: Path,
    private_cert_path: Path,
    private_key_path: Path,
    *,
    check_permissions: bool = True,
    log: Optional[logging.Logger] = None,
) -> Optional[ssl.SSLContext]:
    if check_permissions:
        verify_ssl_certs_and_keys([ca_cert, private_cert_path], [ca_key, private_key_path], log)

    ssl_context = ssl._create_unverified_context(purpose=ssl.Purpose.SERVER_AUTH, cafile=str(ca_cert))
    ssl_context.check_hostname = False
    ssl_context.load_cert_chain(certfile=str(private_cert_path), keyfile=str(private_key_path))
    ssl_context.verify_mode = ssl.CERT_REQUIRED
    return ssl_context


def ssl_context_for_root(
    ca_cert_file: str, *, check_permissions: bool = True, log: Optional[logging.Logger] = None
) -> Optional[ssl.SSLContext]:
    if check_permissions:
        verify_ssl_certs_and_keys([Path(ca_cert_file)], [], log)

    ssl_context = ssl.create_default_context(purpose=ssl.Purpose.SERVER_AUTH, cafile=ca_cert_file)
    return ssl_context


def ssl_context_for_client(
    ca_cert: Path,
    ca_key: Path,
    private_cert_path: Path,
    private_key_path: Path,
    *,
    check_permissions: bool = True,
    log: Optional[logging.Logger] = None,
) -> Optional[ssl.SSLContext]:
    if check_permissions:
        verify_ssl_certs_and_keys([ca_cert, private_cert_path], [ca_key, private_key_path], log)

    ssl_context = ssl._create_unverified_context(purpose=ssl.Purpose.SERVER_AUTH, cafile=str(ca_cert))
    ssl_context.check_hostname = False
    ssl_context.load_cert_chain(certfile=str(private_cert_path), keyfile=str(private_key_path))
    ssl_context.verify_mode = ssl.CERT_REQUIRED
    return ssl_context


class ChiaServer:
    def __init__(
        self,
        port: int,
        node: Any,
        api: Any,
        local_type: NodeType,
        ping_interval: int,
        network_id: str,
        inbound_rate_limit_percent: int,
        outbound_rate_limit_percent: int,
        root_path: Path,
        config: Dict,
        private_ca_crt_key: Tuple[Path, Path],
        chia_ca_crt_key: Tuple[Path, Path],
        name: str = None,
        introducer_peers: Optional[IntroducerPeers] = None,
    ):
        # Keeps track of all connections to and from this node.
        logging.basicConfig(level=logging.DEBUG)
        self.all_connections: Dict[bytes32, WSChiaConnection] = {}
        self.tasks: Set[asyncio.Task] = set()

        self.connection_by_type: Dict[NodeType, Dict[bytes32, WSChiaConnection]] = {
            NodeType.FULL_NODE: {},
            NodeType.WALLET: {},
            NodeType.HARVESTER: {},
            NodeType.FARMER: {},
            NodeType.TIMELORD: {},
            NodeType.INTRODUCER: {},
        }

        self._port = port  # TCP port to identify our node
        self._local_type: NodeType = local_type

        self._ping_interval = ping_interval
        self._network_id = network_id
        self._inbound_rate_limit_percent = inbound_rate_limit_percent
        self._outbound_rate_limit_percent = outbound_rate_limit_percent

        # Task list to keep references to tasks, so they don't get GCd
        self._tasks: List[asyncio.Task] = []

        self.log = logging.getLogger(name if name else __name__)

        # Our unique random node id that we will send to other peers, regenerated on launch
        self.api = api
        self.node = node
        self.root_path = root_path
        self.config = config
        self.on_connect: Optional[Callable] = None
        self.incoming_messages: asyncio.Queue = asyncio.Queue()
        self.shut_down_event = asyncio.Event()

        if self._local_type is NodeType.INTRODUCER:
            self.introducer_peers = IntroducerPeers()

        if self._local_type is not NodeType.INTRODUCER:
            self._private_cert_path, self._private_key_path = private_ssl_paths(root_path, config)
        if self._local_type is not NodeType.HARVESTER:
            self.p2p_crt_path, self.p2p_key_path = public_ssl_paths(root_path, config)
        else:
            self.p2p_crt_path, self.p2p_key_path = None, None
        self.ca_private_crt_path, self.ca_private_key_path = private_ca_crt_key
        self.chia_ca_crt_path, self.chia_ca_key_path = chia_ca_crt_key
        self.node_id = self.my_id()

        self.incoming_task = asyncio.create_task(self.incoming_api_task())
        self.gc_task: asyncio.Task = asyncio.create_task(self.garbage_collect_connections_task())
        self.app: Optional[Application] = None
        self.runner: Optional[web.AppRunner] = None
        self.site: Optional[TCPSite] = None

        self.connection_close_task: Optional[asyncio.Task] = None
        self.site_shutdown_task: Optional[asyncio.Task] = None
        self.app_shut_down_task: Optional[asyncio.Task] = None
        self.received_message_callback: Optional[Callable] = None
        self.api_tasks: Dict[bytes32, asyncio.Task] = {}
        self.execute_tasks: Set[bytes32] = set()

        self.tasks_from_peer: Dict[bytes32, Set[bytes32]] = {}
        self.banned_peers: Dict[str, float] = {}
        self.invalid_protocol_ban_seconds = INVALID_PROTOCOL_BAN_SECONDS
        self.api_exception_ban_seconds = API_EXCEPTION_BAN_SECONDS
        self.exempt_peer_networks: List[Union[IPv4Network, IPv6Network]] = [
            ip_network(net, strict=False) for net in config.get("exempt_peer_networks", [])
        ]

    def my_id(self) -> bytes32:
        """If node has public cert use that one for id, if not use private."""
        if self.p2p_crt_path is not None:
            pem_cert = x509.load_pem_x509_certificate(self.p2p_crt_path.read_bytes(), default_backend())
        else:
            pem_cert = x509.load_pem_x509_certificate(self._private_cert_path.read_bytes(), default_backend())
        der_cert_bytes = pem_cert.public_bytes(encoding=serialization.Encoding.DER)
        der_cert = x509.load_der_x509_certificate(der_cert_bytes, default_backend())
        return bytes32(der_cert.fingerprint(hashes.SHA256()))

    def set_received_message_callback(self, callback: Callable):
        self.received_message_callback = callback

    async def garbage_collect_connections_task(self) -> None:
        """
        Periodically checks for connections with no activity (have not sent us any data), and removes them,
        to allow room for other peers.
        """
        while True:
            # Modification for crawler.
            await asyncio.sleep(2)
            to_remove: List[WSChiaConnection] = []
            for connection in self.all_connections.values():
                if self._local_type == NodeType.FULL_NODE and connection.connection_type == NodeType.FULL_NODE:
                    if time.time() - connection.creation_time > 5:
                        to_remove.append(connection)
            for connection in to_remove:
                self.log.info(f"Garbage collecting connection {connection.peer_host}, max time reached.")
                await connection.close()

            # Also garbage collect banned_peers dict
            to_remove_ban = []
            for peer_ip, ban_until_time in self.banned_peers.items():
                if time.time() > ban_until_time:
                    to_remove_ban.append(peer_ip)
            for peer_ip in to_remove_ban:
                del self.banned_peers[peer_ip]

    async def start_server(self, on_connect: Callable = None):
        if self._local_type in [NodeType.WALLET, NodeType.HARVESTER, NodeType.TIMELORD]:
            return None

        self.app = web.Application()
        self.on_connect = on_connect
        routes = [
            web.get("/ws", self.incoming_connection),
        ]
        self.app.add_routes(routes)
        self.runner = web.AppRunner(self.app, access_log=None, logger=self.log)
        await self.runner.setup()
        authenticate = self._local_type not in (NodeType.FULL_NODE, NodeType.INTRODUCER)
        if authenticate:
            ssl_context = ssl_context_for_server(
                self.ca_private_crt_path,
                self.ca_private_key_path,
                self._private_cert_path,
                self._private_key_path,
                log=self.log,
            )
        else:
            self.p2p_crt_path, self.p2p_key_path = public_ssl_paths(self.root_path, self.config)
            ssl_context = ssl_context_for_server(
                self.chia_ca_crt_path, self.chia_ca_key_path, self.p2p_crt_path, self.p2p_key_path, log=self.log
            )

        self.site = web.TCPSite(
            self.runner,
            port=self._port,
            shutdown_timeout=3,
            ssl_context=ssl_context,
        )
        await self.site.start()
        self.log.info(f"Started listening on port: {self._port}")

    async def incoming_connection(self, request):
        # Crawler.
        return
        if request.remote in self.banned_peers and time.time() < self.banned_peers[request.remote]:
            self.log.warning(f"Peer {request.remote} is banned, refusing connection")
            return None
        ws = web.WebSocketResponse(max_msg_size=50 * 1024 * 1024)
        await ws.prepare(request)
        close_event = asyncio.Event()
        cert_bytes = request.transport._ssl_protocol._extra["ssl_object"].getpeercert(True)
        der_cert = x509.load_der_x509_certificate(cert_bytes)
        peer_id = bytes32(der_cert.fingerprint(hashes.SHA256()))
        if peer_id == self.node_id:
            return ws
        connection: Optional[WSChiaConnection] = None
        try:
            connection = WSChiaConnection(
                self._local_type,
                ws,
                self._port,
                self.log,
                False,
                False,
                request.remote,
                self.incoming_messages,
                self.connection_closed,
                peer_id,
                self._inbound_rate_limit_percent,
                self._outbound_rate_limit_percent,
                close_event,
            )
            handshake = await connection.perform_handshake(
                self._network_id,
                protocol_version,
                self._port,
                self._local_type,
            )

            assert handshake is True
            # Limit inbound connections to config's specifications.
            if not self.accept_inbound_connections(connection.connection_type) and not is_in_network(
                connection.peer_host, self.exempt_peer_networks
            ):
                self.log.info(
                    f"Not accepting inbound connection: {connection.get_peer_logging()}.Inbound limit reached."
                )
                await connection.close()
                close_event.set()
            else:
                await self.connection_added(connection, self.on_connect)
                if self._local_type is NodeType.INTRODUCER and connection.connection_type is NodeType.FULL_NODE:
                    self.introducer_peers.add(connection.get_peer_info())
        except ProtocolError as e:
            if connection is not None:
                await connection.close(self.invalid_protocol_ban_seconds, WSCloseCode.PROTOCOL_ERROR, e.code)
            if e.code == Err.INVALID_HANDSHAKE:
                self.log.warning("Invalid handshake with peer. Maybe the peer is running old software.")
                close_event.set()
            elif e.code == Err.INCOMPATIBLE_NETWORK_ID:
                self.log.warning("Incompatible network ID. Maybe the peer is on another network")
                close_event.set()
            elif e.code == Err.SELF_CONNECTION:
                close_event.set()
            else:
                error_stack = traceback.format_exc()
                self.log.error(f"Exception {e}, exception Stack: {error_stack}")
                close_event.set()
        except ValueError as e:
            if connection is not None:
                await connection.close(self.invalid_protocol_ban_seconds, WSCloseCode.PROTOCOL_ERROR, Err.UNKNOWN)
            self.log.warning(f"{e} - closing connection")
            close_event.set()
        except Exception as e:
            if connection is not None:
                await connection.close(ws_close_code=WSCloseCode.PROTOCOL_ERROR, error=Err.UNKNOWN)
            error_stack = traceback.format_exc()
            self.log.error(f"Exception {e}, exception Stack: {error_stack}")
            close_event.set()

        await close_event.wait()
        return ws

    async def connection_added(self, connection: WSChiaConnection, on_connect=None):
        # If we already had a connection to this peer_id, close the old one. This is secure because peer_ids are based
        # on TLS public keys
        if connection.peer_node_id in self.all_connections:
            con = self.all_connections[connection.peer_node_id]
            await con.close()
        self.all_connections[connection.peer_node_id] = connection
        if connection.connection_type is not None:
            self.connection_by_type[connection.connection_type][connection.peer_node_id] = connection
            if on_connect is not None:
                await on_connect(connection)
        else:
            self.log.error(f"Invalid connection type for connection {connection}")

    def is_duplicate_or_self_connection(self, target_node: PeerInfo) -> bool:
        if is_localhost(target_node.host) and target_node.port == self._port:
            # Don't connect to self
            self.log.debug(f"Not connecting to {target_node}")
            return True
        for connection in self.all_connections.values():
            if connection.host == target_node.host and connection.peer_server_port == target_node.port:
                self.log.debug(f"Not connecting to {target_node}, duplicate connection")
                return True
        return False

    async def start_client(
        self,
        target_node: PeerInfo,
        on_connect: Callable = None,
        auth: bool = False,
        is_feeler: bool = False,
    ) -> bool:
        """
        Tries to connect to the target node, adding one connection into the pipeline, if successful.
        An on connect method can also be specified, and this will be saved into the instance variables.
        """
        if self.is_duplicate_or_self_connection(target_node):
            return False

        if target_node.host in self.banned_peers and time.time() < self.banned_peers[target_node.host]:
            self.log.warning(f"Peer {target_node.host} is still banned, not connecting to it")
            return False

        if auth:
            ssl_context = ssl_context_for_client(
                self.ca_private_crt_path, self.ca_private_key_path, self._private_cert_path, self._private_key_path
            )
        else:
            ssl_context = ssl_context_for_client(
                self.chia_ca_crt_path, self.chia_ca_key_path, self.p2p_crt_path, self.p2p_key_path
            )
        session = None
        connection: Optional[WSChiaConnection] = None
        try:
<<<<<<< HEAD
            # Crawler/DNS introducer usually uses a lower timeout than the default
            timeout_value = (
                30 if "peer_connect_timeout" not in self.config else float(self.config["peer_connect_timeout"])
            )
            timeout = ClientTimeout(total=timeout_value)
=======
            # Crawler.
            timeout = ClientTimeout(total=5)
>>>>>>> 2f4177ed
            session = ClientSession(timeout=timeout)

            try:
                if type(ip_address(target_node.host)) is IPv6Address:
                    target_node = PeerInfo(f"[{target_node.host}]", target_node.port)
            except ValueError:
                pass

            url = f"wss://{target_node.host}:{target_node.port}/ws"
            self.log.debug(f"Connecting: {url}, Peer info: {target_node}")
            try:
                ws = await session.ws_connect(
                    url, autoclose=True, autoping=True, heartbeat=60, ssl=ssl_context, max_msg_size=50 * 1024 * 1024
                )
            except ServerDisconnectedError:
                self.log.debug(f"Server disconnected error connecting to {url}. Perhaps we are banned by the peer.")
                return False
            except asyncio.TimeoutError:
                self.log.debug(f"Timeout error connecting to {url}")
                return False
            if ws is None:
                return False

            assert ws._response.connection is not None and ws._response.connection.transport is not None
            transport = ws._response.connection.transport  # type: ignore
            cert_bytes = transport._ssl_protocol._extra["ssl_object"].getpeercert(True)  # type: ignore
            der_cert = x509.load_der_x509_certificate(cert_bytes, default_backend())
            peer_id = bytes32(der_cert.fingerprint(hashes.SHA256()))
            if peer_id == self.node_id:
                raise RuntimeError(f"Trying to connect to a peer ({target_node}) with the same peer_id: {peer_id}")

            connection = WSChiaConnection(
                self._local_type,
                ws,
                self._port,
                self.log,
                True,
                False,
                target_node.host,
                self.incoming_messages,
                self.connection_closed,
                peer_id,
                self._inbound_rate_limit_percent,
                self._outbound_rate_limit_percent,
                session=session,
            )
            handshake = await connection.perform_handshake(
                self._network_id,
                protocol_version,
                self._port,
                self._local_type,
            )
            assert handshake is True
            await self.connection_added(connection, on_connect)
            # the session has been adopted by the connection, don't close it at
            # the end of the function
            session = None
            connection_type_str = ""
            if connection.connection_type is not None:
                connection_type_str = connection.connection_type.name.lower()
            self.log.info(f"Connected with {connection_type_str} {target_node}")
            if is_feeler:
                asyncio.create_task(connection.close())
            return True
        except client_exceptions.ClientConnectorError as e:
            self.log.info(f"{e}")
        except ProtocolError as e:
            if connection is not None:
                await connection.close(self.invalid_protocol_ban_seconds, WSCloseCode.PROTOCOL_ERROR, e.code)
            if e.code == Err.INVALID_HANDSHAKE:
                self.log.warning(f"Invalid handshake with peer {target_node}. Maybe the peer is running old software.")
            elif e.code == Err.INCOMPATIBLE_NETWORK_ID:
                self.log.warning("Incompatible network ID. Maybe the peer is on another network")
            elif e.code == Err.SELF_CONNECTION:
                pass
            else:
                error_stack = traceback.format_exc()
                self.log.error(f"Exception {e}, exception Stack: {error_stack}")
        except Exception as e:
            if connection is not None:
                await connection.close(self.invalid_protocol_ban_seconds, WSCloseCode.PROTOCOL_ERROR, Err.UNKNOWN)
            error_stack = traceback.format_exc()
            self.log.error(f"Exception {e}, exception Stack: {error_stack}")
        finally:
            if session is not None:
                await session.close()

        return False

    def connection_closed(self, connection: WSChiaConnection, ban_time: int):
        if is_localhost(connection.peer_host) and ban_time != 0:
            self.log.warning(f"Trying to ban localhost for {ban_time}, but will not ban")
            ban_time = 0
        self.log.info(f"Connection closed: {connection.peer_host}, node id: {connection.peer_node_id}")
        if ban_time > 0:
            ban_until: float = time.time() + ban_time
            self.log.warning(f"Banning {connection.peer_host} for {ban_time} seconds")
            if connection.peer_host in self.banned_peers:
                if ban_until > self.banned_peers[connection.peer_host]:
                    self.banned_peers[connection.peer_host] = ban_until
            else:
                self.banned_peers[connection.peer_host] = ban_until

        if connection.peer_node_id in self.all_connections:
            self.all_connections.pop(connection.peer_node_id)
        if connection.connection_type is not None:
            if connection.peer_node_id in self.connection_by_type[connection.connection_type]:
                self.connection_by_type[connection.connection_type].pop(connection.peer_node_id)
        else:
            # This means the handshake was enver finished with this peer
            self.log.debug(
                f"Invalid connection type for connection {connection.peer_host},"
                f" while closing. Handshake never finished."
            )
        on_disconnect = getattr(self.node, "on_disconnect", None)
        if on_disconnect is not None:
            on_disconnect(connection)

        self.cancel_tasks_from_peer(connection.peer_node_id)

    def cancel_tasks_from_peer(self, peer_id: bytes32):
        if peer_id not in self.tasks_from_peer:
            return None

        task_ids = self.tasks_from_peer[peer_id]
        for task_id in task_ids:
            if task_id in self.execute_tasks:
                continue
            task = self.api_tasks[task_id]
            task.cancel()

    async def incoming_api_task(self) -> None:
        self.tasks = set()
        while True:
            payload_inc, connection_inc = await self.incoming_messages.get()
            if payload_inc is None or connection_inc is None:
                continue

            async def api_call(full_message: Message, connection: WSChiaConnection, task_id):
                start_time = time.time()
                try:
                    if self.received_message_callback is not None:
                        await self.received_message_callback(connection)
                    connection.log.debug(
                        f"<- {ProtocolMessageTypes(full_message.type).name} from peer "
                        f"{connection.peer_node_id} {connection.peer_host}"
                    )
                    message_type: str = ProtocolMessageTypes(full_message.type).name

                    f = getattr(self.api, message_type, None)

                    if f is None:
                        self.log.error(f"Non existing function: {message_type}")
                        raise ProtocolError(Err.INVALID_PROTOCOL_MESSAGE, [message_type])

                    if not hasattr(f, "api_function"):
                        self.log.error(f"Peer trying to call non api function {message_type}")
                        raise ProtocolError(Err.INVALID_PROTOCOL_MESSAGE, [message_type])

                    # If api is not ready ignore the request
                    if hasattr(self.api, "api_ready"):
                        if self.api.api_ready is False:
                            return None

                    timeout: Optional[int] = 600
                    if hasattr(f, "execute_task"):
                        # Don't timeout on methods with execute_task decorator, these need to run fully
                        self.execute_tasks.add(task_id)
                        timeout = None

                    if hasattr(f, "peer_required"):
                        coroutine = f(full_message.data, connection)
                    else:
                        coroutine = f(full_message.data)

                    async def wrapped_coroutine() -> Optional[Message]:
                        try:
                            result = await coroutine
                            return result
                        except asyncio.CancelledError:
                            pass
                        except Exception as e:
                            tb = traceback.format_exc()
                            connection.log.error(f"Exception: {e}, {connection.get_peer_logging()}. {tb}")
                            raise e
                        return None

                    response: Optional[Message] = await asyncio.wait_for(wrapped_coroutine(), timeout=timeout)
                    connection.log.debug(
                        f"Time taken to process {message_type} from {connection.peer_node_id} is "
                        f"{time.time() - start_time} seconds"
                    )

                    if response is not None:
                        response_message = Message(response.type, full_message.id, response.data)
                        await connection.reply_to_request(response_message)
                except Exception as e:
                    if self.connection_close_task is None:
                        tb = traceback.format_exc()
                        connection.log.error(
                            f"Exception: {e} {type(e)}, closing connection {connection.get_peer_logging()}. {tb}"
                        )
                    else:
                        connection.log.debug(f"Exception: {e} while closing connection")
                    # TODO: actually throw one of the errors from errors.py and pass this to close
                    await connection.close(self.api_exception_ban_seconds, WSCloseCode.PROTOCOL_ERROR, Err.UNKNOWN)
                finally:
                    if task_id in self.api_tasks:
                        self.api_tasks.pop(task_id)
                    if task_id in self.tasks_from_peer[connection.peer_node_id]:
                        self.tasks_from_peer[connection.peer_node_id].remove(task_id)
                    if task_id in self.execute_tasks:
                        self.execute_tasks.remove(task_id)

            task_id = token_bytes()
            api_task = asyncio.create_task(api_call(payload_inc, connection_inc, task_id))
            self.api_tasks[task_id] = api_task
            if connection_inc.peer_node_id not in self.tasks_from_peer:
                self.tasks_from_peer[connection_inc.peer_node_id] = set()
            self.tasks_from_peer[connection_inc.peer_node_id].add(task_id)

    async def send_to_others(
        self,
        messages: List[Message],
        node_type: NodeType,
        origin_peer: WSChiaConnection,
    ):
        for node_id, connection in self.all_connections.items():
            if node_id == origin_peer.peer_node_id:
                continue
            if connection.connection_type is node_type:
                for message in messages:
                    await connection.send_message(message)

    async def validate_broadcast_message_type(self, messages: List[Message], node_type: NodeType):
        for message in messages:
            if message_requires_reply(ProtocolMessageTypes(message.type)):
                # Internal protocol logic error - we will raise, blocking messages to all peers
                self.log.error(f"Attempt to broadcast message requiring protocol response: {message.type}")
                for _, connection in self.all_connections.items():
                    if connection.connection_type is node_type:
                        await connection.close(
                            self.invalid_protocol_ban_seconds,
                            WSCloseCode.INTERNAL_ERROR,
                            Err.INTERNAL_PROTOCOL_ERROR,
                        )
                raise ProtocolError(Err.INTERNAL_PROTOCOL_ERROR, [message.type])

    async def send_to_all(self, messages: List[Message], node_type: NodeType):
        await self.validate_broadcast_message_type(messages, node_type)
        for _, connection in self.all_connections.items():
            if connection.connection_type is node_type:
                for message in messages:
                    await connection.send_message(message)

    async def send_to_all_except(self, messages: List[Message], node_type: NodeType, exclude: bytes32):
        await self.validate_broadcast_message_type(messages, node_type)
        for _, connection in self.all_connections.items():
            if connection.connection_type is node_type and connection.peer_node_id != exclude:
                for message in messages:
                    await connection.send_message(message)

    async def send_to_specific(self, messages: List[Message], node_id: bytes32):
        if node_id in self.all_connections:
            connection = self.all_connections[node_id]
            for message in messages:
                await connection.send_message(message)

    def get_outgoing_connections(self) -> List[WSChiaConnection]:
        result = []
        for _, connection in self.all_connections.items():
            if connection.is_outbound:
                result.append(connection)

        return result

    def get_full_node_outgoing_connections(self) -> List[WSChiaConnection]:
        result = []
        connections = self.get_full_node_connections()
        for connection in connections:
            if connection.is_outbound:
                result.append(connection)
        return result

    def get_full_node_connections(self) -> List[WSChiaConnection]:
        return list(self.connection_by_type[NodeType.FULL_NODE].values())

    def get_connections(self, node_type: Optional[NodeType] = None) -> List[WSChiaConnection]:
        result = []
        for _, connection in self.all_connections.items():
            if node_type is None or connection.connection_type == node_type:
                result.append(connection)
        return result

    async def close_all_connections(self) -> None:
        keys = [a for a, b in self.all_connections.items()]
        for node_id in keys:
            try:
                if node_id in self.all_connections:
                    connection = self.all_connections[node_id]
                    await connection.close()
            except Exception as e:
                self.log.error(f"Exception while closing connection {e}")

    def close_all(self) -> None:
        self.connection_close_task = asyncio.create_task(self.close_all_connections())
        if self.runner is not None:
            self.site_shutdown_task = asyncio.create_task(self.runner.cleanup())
        if self.app is not None:
            self.app_shut_down_task = asyncio.create_task(self.app.shutdown())
        for task_id, task in self.api_tasks.items():
            task.cancel()

        self.shut_down_event.set()
        self.incoming_task.cancel()
        self.gc_task.cancel()

    async def await_closed(self) -> None:
        self.log.debug("Await Closed")
        await self.shut_down_event.wait()
        if self.connection_close_task is not None:
            await self.connection_close_task
        if self.app_shut_down_task is not None:
            await self.app_shut_down_task
        if self.site_shutdown_task is not None:
            await self.site_shutdown_task

    async def get_peer_info(self) -> Optional[PeerInfo]:
        ip = None
        port = self._port

        # Use chia's service first.
        try:
            timeout = ClientTimeout(total=15)
            async with ClientSession(timeout=timeout) as session:
                async with session.get("https://ip.chia.net/") as resp:
                    if resp.status == 200:
                        ip = str(await resp.text())
                        ip = ip.rstrip()
        except Exception:
            ip = None

        # Fallback to `checkip` from amazon.
        if ip is None:
            try:
                timeout = ClientTimeout(total=15)
                async with ClientSession(timeout=timeout) as session:
                    async with session.get("https://checkip.amazonaws.com/") as resp:
                        if resp.status == 200:
                            ip = str(await resp.text())
                            ip = ip.rstrip()
            except Exception:
                ip = None
        if ip is None:
            return None
        peer = PeerInfo(ip, uint16(port))
        if not peer.is_valid():
            return None
        return peer

    def accept_inbound_connections(self, node_type: NodeType) -> bool:
        if not self._local_type == NodeType.FULL_NODE:
            return True
        inbound_count = len([conn for _, conn in self.connection_by_type[node_type].items() if not conn.is_outbound])
        if node_type == NodeType.FULL_NODE:
            return inbound_count < self.config["target_peer_count"] - self.config["target_outbound_peer_count"]
        if node_type == NodeType.WALLET:
            return inbound_count < self.config["max_inbound_wallet"]
        if node_type == NodeType.FARMER:
            return inbound_count < self.config["max_inbound_farmer"]
        if node_type == NodeType.TIMELORD:
            return inbound_count < self.config["max_inbound_timelord"]
        return True

    def is_trusted_peer(self, peer: WSChiaConnection, trusted_peers: Dict) -> bool:
        if trusted_peers is None:
            return False
        for trusted_peer in trusted_peers:
            cert = self.root_path / trusted_peers[trusted_peer]
            pem_cert = x509.load_pem_x509_certificate(cert.read_bytes())
            cert_bytes = pem_cert.public_bytes(encoding=serialization.Encoding.DER)
            der_cert = x509.load_der_x509_certificate(cert_bytes)
            peer_id = bytes32(der_cert.fingerprint(hashes.SHA256()))
            if peer_id == peer.peer_node_id:
                self.log.debug(f"trusted node {peer.peer_node_id} {peer.peer_host}")
                return True
        return False<|MERGE_RESOLUTION|>--- conflicted
+++ resolved
@@ -377,16 +377,11 @@
         session = None
         connection: Optional[WSChiaConnection] = None
         try:
-<<<<<<< HEAD
             # Crawler/DNS introducer usually uses a lower timeout than the default
             timeout_value = (
                 30 if "peer_connect_timeout" not in self.config else float(self.config["peer_connect_timeout"])
             )
             timeout = ClientTimeout(total=timeout_value)
-=======
-            # Crawler.
-            timeout = ClientTimeout(total=5)
->>>>>>> 2f4177ed
             session = ClientSession(timeout=timeout)
 
             try:
