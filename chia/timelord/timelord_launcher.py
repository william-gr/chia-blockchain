import asyncio
import logging
import pathlib
import signal
import socket
import time
import os
from typing import Dict, List

import pkg_resources

from chia.util.chia_logging import initialize_logging
from chia.util.config import load_config
from chia.util.default_root import DEFAULT_ROOT_PATH
from chia.util.setproctitle import setproctitle

active_processes: List = []
stopped = False
lock = asyncio.Lock()

log = logging.getLogger(__name__)


async def kill_processes():
    global stopped
    global active_processes
    async with lock:
        stopped = True
        for process in active_processes:
            try:
                process.kill()
            except ProcessLookupError:
                pass


def find_vdf_client() -> pathlib.Path:
    p = pathlib.Path(pkg_resources.get_distribution("chiavdf").location) / "vdf_client"
    if p.is_file():
        return p
    raise FileNotFoundError("can't find vdf_client binary")


async def spawn_process(host: str, port: int, counter: int):
    global stopped
    global active_processes
    path_to_vdf_client = find_vdf_client()
    first_10_seconds = True
    start_time = time.time()
    while not stopped:
        try:
            dirname = path_to_vdf_client.parent
            basename = path_to_vdf_client.name
            resolved = socket.gethostbyname(host)
            proc = await asyncio.create_subprocess_shell(
                f"{basename} {resolved} {port} {counter}",
                stdout=asyncio.subprocess.PIPE,
                stderr=asyncio.subprocess.PIPE,
                env={"PATH": dirname},
            )
        except Exception as e:
            log.warning(f"Exception while spawning process {counter}: {(e)}")
            continue
        async with lock:
            active_processes.append(proc)
        stdout, stderr = await proc.communicate()
        if stdout:
            log.info(f"VDF client {counter}: {stdout.decode().rstrip()}")
        if stderr:
            if first_10_seconds:
                if time.time() - start_time > 10:
                    first_10_seconds = False
            else:
                log.error(f"VDF client {counter}: {stderr.decode().rstrip()}")
        log.info(f"Process number {counter} ended.")
        async with lock:
            if proc in active_processes:
                active_processes.remove(proc)
        await asyncio.sleep(0.1)


async def spawn_all_processes(config: Dict, net_config: Dict):
    await asyncio.sleep(5)
    hostname = net_config["self_hostname"] if "host" not in config else config["host"]
    port = config["port"]
    process_count = config["process_count"]
<<<<<<< HEAD
    if process_count == 0:
        log.info("Process_count set to 0, stopping TLauncher.")
        return
    awaitables = [spawn_process(net_config["self_hostname"], port, i) for i in range(process_count)]
=======
    awaitables = [spawn_process(hostname, port, i) for i in range(process_count)]
>>>>>>> 66c2399a
    await asyncio.gather(*awaitables)


def main():
    if os.name == "nt":
        log.info("Timelord launcher not supported on Windows.")
        return
    root_path = DEFAULT_ROOT_PATH
    setproctitle("chia_timelord_launcher")
    net_config = load_config(root_path, "config.yaml")
    config = net_config["timelord_launcher"]
    initialize_logging("TLauncher", config["logging"], root_path)

    def signal_received():
        asyncio.create_task(kill_processes())

    loop = asyncio.get_event_loop()

    try:
        loop.add_signal_handler(signal.SIGINT, signal_received)
        loop.add_signal_handler(signal.SIGTERM, signal_received)
    except NotImplementedError:
        log.info("signal handlers unsupported")

    try:
        loop.run_until_complete(spawn_all_processes(config, net_config))
    finally:
        log.info("Launcher fully closed.")
        loop.close()


if __name__ == "__main__":
    main()<|MERGE_RESOLUTION|>--- conflicted
+++ resolved
@@ -83,14 +83,10 @@
     hostname = net_config["self_hostname"] if "host" not in config else config["host"]
     port = config["port"]
     process_count = config["process_count"]
-<<<<<<< HEAD
     if process_count == 0:
         log.info("Process_count set to 0, stopping TLauncher.")
         return
-    awaitables = [spawn_process(net_config["self_hostname"], port, i) for i in range(process_count)]
-=======
     awaitables = [spawn_process(hostname, port, i) for i in range(process_count)]
->>>>>>> 66c2399a
     await asyncio.gather(*awaitables)
 
 
