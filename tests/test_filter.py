import asyncio
from typing import List

import pytest
from blspy import ExtendedPrivateKey
from chiabip158 import PyBIP158

from tests.setup_nodes import (
    test_constants,
    bt,
    setup_simulators_and_wallets)
from src.util.config import load_config


@pytest.fixture(scope="module")
def event_loop():
    loop = asyncio.get_event_loop()
    yield loop


class TestFilter:
    @pytest.fixture(scope="function")
    async def wallet_and_node(self):
        async for _ in setup_simulators_and_wallets(1, 1, {}):
            yield _

    @pytest.mark.asyncio
    async def test_basic_filter_test(self, wallet_and_node):
<<<<<<< HEAD
        sk = bytes(ExtendedPrivateKey.from_seed(b"")).hex()
        config = load_config("config.yaml", "wallet")
        key_config = {"wallet_sk": sk}
        full_node_1, wallet_node, server_1, server_2 = wallet_and_node
        wallet = wallet_node.wallet_state_manager.main_wallet
=======
        full_nodes, wallets = wallet_and_node
        full_node_1, server_1 = full_nodes[0]
        wallet_node, server_2 = wallets[0]
        wallet = wallet_node.main_wallet
>>>>>>> 78349723

        num_blocks = 2
        ph = await wallet.get_new_puzzlehash()
        blocks = bt.get_consecutive_blocks(
            test_constants, num_blocks, [], 10, reward_puzzlehash=ph,
        )

        for i in range(1, num_blocks):
            byte_array_tx: List[bytes] = []
            block = blocks[i]
            coinbase = bytearray(block.header.data.coinbase.puzzle_hash)
            fee = bytearray(block.header.data.fees_coin.puzzle_hash)
            byte_array_tx.append(coinbase)
            byte_array_tx.append(fee)

            pl = PyBIP158(byte_array_tx)
            present = pl.Match(coinbase)
            fee_present = pl.Match(fee)

            assert present
            assert fee_present<|MERGE_RESOLUTION|>--- conflicted
+++ resolved
@@ -26,18 +26,10 @@
 
     @pytest.mark.asyncio
     async def test_basic_filter_test(self, wallet_and_node):
-<<<<<<< HEAD
-        sk = bytes(ExtendedPrivateKey.from_seed(b"")).hex()
-        config = load_config("config.yaml", "wallet")
-        key_config = {"wallet_sk": sk}
-        full_node_1, wallet_node, server_1, server_2 = wallet_and_node
-        wallet = wallet_node.wallet_state_manager.main_wallet
-=======
         full_nodes, wallets = wallet_and_node
         full_node_1, server_1 = full_nodes[0]
         wallet_node, server_2 = wallets[0]
         wallet = wallet_node.main_wallet
->>>>>>> 78349723
 
         num_blocks = 2
         ph = await wallet.get_new_puzzlehash()
